name = "FBCModelTests"
uuid = "1060cd45-1c33-4a14-be81-8fa38fdd82bf"
authors = ["The developers of FBCModelTests.jl"]
version = "0.1.0"

[deps]
COBREXA = "babc4406-5200-4a30-9033-bf5ae714c842"
DelimitedFiles = "8bb1440f-4735-579b-a4ab-409b98df4dab"
Distributed = "8ba89e20-285c-5b6f-9357-94700520ee1b"
DocStringExtensions = "ffbed154-4ef7-542d-bbb7-c09d3a79fcae"
InteractiveUtils = "b77e0a4c-d291-57a0-90e8-8db25a27a240"
JSON = "682c06a0-de6a-54ab-a142-c8b1cf79cde6"
MD5 = "6ac74813-4b46-53a4-afec-0b5dc9d7885c"
Pkg = "44cfe95a-1eb2-52ea-b672-e2afdf69b78f"
Test = "8dfed614-e22c-5e08-85e1-65c5234f0b40"

[compat]
<<<<<<< HEAD
DocStringExtensions = "0.9"
=======
MD5 = "0.2"
>>>>>>> 12e9847c

[extras]
Downloads = "f43a241f-c20a-4ad4-852c-f6b1247861c6"
Test = "8dfed614-e22c-5e08-85e1-65c5234f0b40"

[targets]
test = ["Downloads", "Test"]<|MERGE_RESOLUTION|>--- conflicted
+++ resolved
@@ -15,11 +15,8 @@
 Test = "8dfed614-e22c-5e08-85e1-65c5234f0b40"
 
 [compat]
-<<<<<<< HEAD
 DocStringExtensions = "0.9"
-=======
 MD5 = "0.2"
->>>>>>> 12e9847c
 
 [extras]
 Downloads = "f43a241f-c20a-4ad4-852c-f6b1247861c6"
