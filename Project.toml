name = "FBCModelTests"
uuid = "1060cd45-1c33-4a14-be81-8fa38fdd82bf"
authors = ["The developers of FBCModelTests.jl"]
version = "0.1.0"

[deps]
COBREXA = "babc4406-5200-4a30-9033-bf5ae714c842"
DelimitedFiles = "8bb1440f-4735-579b-a4ab-409b98df4dab"
Distributed = "8ba89e20-285c-5b6f-9357-94700520ee1b"
DocStringExtensions = "ffbed154-4ef7-542d-bbb7-c09d3a79fcae"
InteractiveUtils = "b77e0a4c-d291-57a0-90e8-8db25a27a240"
JSON = "682c06a0-de6a-54ab-a142-c8b1cf79cde6"
MD5 = "6ac74813-4b46-53a4-afec-0b5dc9d7885c"
Pkg = "44cfe95a-1eb2-52ea-b672-e2afdf69b78f"
Test = "8dfed614-e22c-5e08-85e1-65c5234f0b40"

[compat]
<<<<<<< HEAD
JSON = "0.21"
=======
DocStringExtensions = "0.9"
MD5 = "0.2"
>>>>>>> 2592c0bf

[extras]
Downloads = "f43a241f-c20a-4ad4-852c-f6b1247861c6"
Test = "8dfed614-e22c-5e08-85e1-65c5234f0b40"

[targets]
test = ["Downloads", "Test"]<|MERGE_RESOLUTION|>--- conflicted
+++ resolved
@@ -15,12 +15,9 @@
 Test = "8dfed614-e22c-5e08-85e1-65c5234f0b40"
 
 [compat]
-<<<<<<< HEAD
+DocStringExtensions = "0.9"
 JSON = "0.21"
-=======
-DocStringExtensions = "0.9"
 MD5 = "0.2"
->>>>>>> 2592c0bf
 
 [extras]
 Downloads = "f43a241f-c20a-4ad4-852c-f6b1247861c6"
