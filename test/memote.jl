
<<<<<<< HEAD
using FBCModelTests.Memote
=======
using FBCModelTests: Memote
>>>>>>> b818c0a8
using FBCModelTests.Memote.Annotation
using FBCModelTests.Memote.Basic
using FBCModelTests.Memote.Biomass
using FBCModelTests.Memote.Consistency
using FBCModelTests.Memote.Energy
using FBCModelTests.Memote.GPRAssociation
using FBCModelTests.Memote.Network
<<<<<<< HEAD
using FBCModelTests.Memote.Utils

memote_config = FBCModelTests.Memote.Config.memote_config
=======

@testset "Front-end" begin
    result = @testset CountTests "Testing a model that _should_ be OK" begin
        Memote.run_tests(model_file["e_coli_core.json"], Tulip.Optimizer)
    end

    @test result.passes == 29
    @test result.fails == 6
    @test result.errs == 0

    @testset "Report can be written successfully as JSON" begin
        r = Memote.generate_report(model_file["e_coli_core.json"], Tulip.Optimizer)
        @test r isa Dict

        # this should work without errors
        @test JSON.json(r) isa String
    end
end
>>>>>>> b818c0a8

@testset "Basic" begin
    @test_broken Basic.model_has_name(model) # TODO without accessors to JSONModel, this should fail
    @test Basic.model_has_metabolites(model)
    @test Basic.model_has_reactions(model)
    @test Basic.model_has_genes(model)
    @test Basic.model_metabolic_coverage_exceeds_minimum(model)
    @test length(Basic.model_compartments(model)) == 2
    @test Basic.model_has_compartments(model)
    @test Basic.model_solves_in_default_medium(model, Tulip.Optimizer)
end

@testset "Annotations" begin
    # identify unannotated components
    all_mets_no_anno = Annotation.find_all_unannotated_metabolites(model)
    @test isempty(all_mets_no_anno)

    all_rxns_no_anno = Annotation.find_all_unannotated_reactions(model)
    @test isempty(all_rxns_no_anno)

    all_gene_no_anno = Annotation.find_all_unannotated_genes(model)
    @test isempty(all_gene_no_anno)

    # find databases missing in annotations
    gene_databases = Annotation.find_database_unannotated_genes(model)
    @test length(gene_databases["uniprot"]) == 1
    @test length(gene_databases["ncbiprotein"]) == 137

    met_databases = Annotation.find_database_unannotated_metabolites(model)
    @test length(met_databases["kegg.compound"]) == 1
    @test length(met_databases["biocyc"]) == 2

    rxn_databases = Annotation.find_database_unannotated_reactions(model)
    @test length(rxn_databases["rhea"]) == 33
    @test length(rxn_databases["ec-code"]) == 44

    # find nonconformal annotations
    gene_nonconformal = Annotation.find_nonconformal_gene_annotations(model)
    # TODO fix regexes

    met_nonconformal = Annotation.find_nonconformal_metabolite_annotations(model)
    # TODO fix regexes

    rxn_nonconformal = Annotation.find_nonconformal_reaction_annotations(model)
    # TODO fix regexes
end

@testset "Biomass" begin
    @test all(values(Biomass.atp_present_in_biomass(model)))
    @test "BIOMASS_Ecoli_core_w_GAM" in Biomass.model_biomass_reactions(model)

    @test Biomass.model_biomass_molar_mass(model)["BIOMASS_Ecoli_core_w_GAM"] ==
          1.5407660614638816
    @test !Biomass.model_biomass_is_consistent(model)

    @test length(
        Biomass.find_blocked_biomass_precursors(model, Tulip.Optimizer)["BIOMASS_Ecoli_core_w_GAM"],
    ) == 3

    @test length(
        Biomass.biomass_missing_essential_precursors(model)["BIOMASS_Ecoli_core_w_GAM"],
    ) == 32
end

@testset "Consistency" begin
    # consistency
    @test Consistency.model_is_consistent(model, Tulip.Optimizer)
    temp_model = convert(StandardModel, model)
    temp_model.reactions["PFK"].metabolites["fdp_c"] = 2
    @test !Consistency.model_is_consistent(temp_model, Tulip.Optimizer)

    # use default conditions to exclude biomass and exchanges
    @test isempty(Consistency.reactions_charge_unbalanced(model))
    @test isempty(Consistency.reactions_mass_unbalanced(model))

    # test if biomass and exchanges are identified
    wrong_model = convert(StandardModel, model)
    wrong_model.metabolites["pyr_c"].charge = nothing
    wrong_model.metabolites["pyr_c"].formula = "C2H3X"
    @test !isempty(Consistency.reactions_charge_unbalanced(wrong_model))
    @test !isempty(Consistency.reactions_mass_unbalanced(wrong_model))

    # test metabolite connectivity
    dm = Consistency.find_disconnected_metabolites(model)
    @test isempty(dm)

    # test unbounded flux
    fva_result = flux_variability_analysis_dict(
        model,
        Tulip.Optimizer;
        bounds = objective_bounds(0.99),
    )
    mb = Utils.median_bounds(model)
    low_unlimited_flux, high_unlimited_flux =
        Consistency.unbounded_flux_in_default_medium(model, fva_result)
    @test mb == (-1000.0, 1000.0)
    @test isempty(low_unlimited_flux)
    @test isapprox(high_unlimited_flux["FRD7"][2], 1000.0, atol = 1e-07)
end

@testset "Energy metabolism" begin
    @test Energy.model_has_atpm_reaction(model)
    wrong_model = convert(StandardModel, model)
    remove_reaction!(wrong_model, "ATPM")
    @test !Energy.model_has_atpm_reaction(wrong_model)

    # energy cycles
    @test Energy.model_has_no_erroneous_energy_generating_cycles(model, Tulip.Optimizer)
    memote_config.energy.ignored_energy_reactions = ["BIOMASS_KT_TEMP", "ATPM"]
    @test !Energy.model_has_no_erroneous_energy_generating_cycles(iJN746, Tulip.Optimizer)
end

@testset "GPR" begin
    @test length(GPRAssociation.reactions_without_gpr(model)) == 6
    @test length(GPRAssociation.reactions_with_complexes(model)) == 15
    @test length(GPRAssociation.reactions_transport_no_gpr(model)) == 4
end

@testset "Metabolite" begin
    memote_config.metabolite.medium_only_imported = false
    @test "glc__D_e" in FBCModelTests.Memote.Metabolite.metabolites_medium_components(
        model;
        config = memote_config,
    )

    wrong_model = convert(StandardModel, model)
    wrong_model.reactions["EX_h2o_e"].ub = 0
    @test "h2o_e" in
          FBCModelTests.Memote.Metabolite.metabolites_medium_components(wrong_model)

    @test isempty(FBCModelTests.Memote.Metabolite.metabolites_no_formula(model))
    wrong_model.metabolites["pyr_c"].formula = ""
    @test !isempty(FBCModelTests.Memote.Metabolite.metabolites_no_formula(wrong_model))
    wrong_model.metabolites["pyr_c"].formula = "C2X"
    @test !isempty(FBCModelTests.Memote.Metabolite.metabolites_no_formula(wrong_model))

    @test isempty(FBCModelTests.Memote.Metabolite.metabolites_no_charge(model))
    wrong_model.metabolites["pyr_c"].charge = nothing
    @test !isempty(FBCModelTests.Memote.Metabolite.metabolites_no_charge(wrong_model))

    @test length(FBCModelTests.Memote.Metabolite.metabolites_unique(model)) == 54
    wrong_model.metabolites["pyr_c"].annotations["inchi_key"] =
        wrong_model.metabolites["etoh_c"].annotations["inchi_key"]
    wrong_model.metabolites["pyr_e"].annotations["inchi_key"] =
        wrong_model.metabolites["etoh_c"].annotations["inchi_key"]
    @test length(FBCModelTests.Memote.Metabolite.metabolites_unique(wrong_model)) == 53

    @test isempty(
        FBCModelTests.Memote.Metabolite.metabolites_duplicated_in_compartment(model),
    )
    @test !isempty(
        FBCModelTests.Memote.Metabolite.metabolites_duplicated_in_compartment(wrong_model),
    )
end

@testset "Network" begin
    @test Network.stoichiometric_matrix_is_well_conditioned(model)

    @test isempty(Network.find_all_universally_blocked_reactions(model, Tulip.Optimizer))
    wrong_model = convert(StandardModel, model)
    change_bound!(wrong_model, "MDH"; lower = 0.0, upper = 0.0)
    @test first(
        Network.find_all_universally_blocked_reactions(wrong_model, Tulip.Optimizer),
    ) == "MDH"

    @test isempty(Network.find_orphan_metabolites(model))
    @test length(Network.find_orphan_metabolites(iJN746)) == 40

    @test isempty(Network.find_deadend_metabolites(model))
    @test length(Network.find_deadend_metabolites(iJN746)) == 51

    crs = Network.find_cycle_reactions(model, Tulip.Optimizer)
    @test "FRD7" in crs && "SUCDi" in crs

    d = Network.find_complete_medium_orphans_and_deadends(model, Tulip.Optimizer)
    @test length(d[:consume]) == 12
    @test length(d[:produce]) == 12
end

@testset "Reactions" begin
    ident_grrs = FBCModelTests.Memote.Reaction.reactions_with_identical_genes(model)
    @test length(ident_grrs) == 11
    @test issetequal(ident_grrs[["b1602", "b1603"]], ["NADTRHD", "THD2"])

    metabolic_reactions_unconstrained, metabolic_reactions_constrained =
        FBCModelTests.Memote.Reaction.find_all_purely_metabolic_reactions(model)
    @test length(metabolic_reactions_unconstrained) == 50
    @test length(metabolic_reactions_constrained) == 1

    transport_unconstrained, transport_constrained =
        FBCModelTests.Memote.Reaction.find_all_transport_reactions(model)
    @test length(transport_unconstrained) == 23
    @test length(transport_constrained) == 0

    @test length(
        FBCModelTests.Memote.Reaction.reactions_with_partially_identical_annotations(model),
    ) == 14

    @test issetequal(
        FBCModelTests.Memote.Reaction.duplicate_reactions(model),
        ["FRD7", "SUCDi"],
    )
end<|MERGE_RESOLUTION|>--- conflicted
+++ resolved
@@ -1,9 +1,5 @@
 
-<<<<<<< HEAD
 using FBCModelTests.Memote
-=======
-using FBCModelTests: Memote
->>>>>>> b818c0a8
 using FBCModelTests.Memote.Annotation
 using FBCModelTests.Memote.Basic
 using FBCModelTests.Memote.Biomass
@@ -11,11 +7,9 @@
 using FBCModelTests.Memote.Energy
 using FBCModelTests.Memote.GPRAssociation
 using FBCModelTests.Memote.Network
-<<<<<<< HEAD
 using FBCModelTests.Memote.Utils
 
 memote_config = FBCModelTests.Memote.Config.memote_config
-=======
 
 @testset "Front-end" begin
     result = @testset CountTests "Testing a model that _should_ be OK" begin
@@ -34,7 +28,6 @@
         @test JSON.json(r) isa String
     end
 end
->>>>>>> b818c0a8
 
 @testset "Basic" begin
     @test_broken Basic.model_has_name(model) # TODO without accessors to JSONModel, this should fail
